use std::collections::HashMap;
use std::ops::BitOr;

//
// Copyright (c) 2017, 2020 ADLINK Technology Inc.
//
// This program and the accompanying materials are made available under the
// terms of the Eclipse Public License 2.0 which is available at
// http://www.eclipse.org/legal/epl-2.0, or the Apache License, Version 2.0
// which is available at https://www.apache.org/licenses/LICENSE-2.0.
//
// SPDX-License-Identifier: EPL-2.0 OR Apache-2.0
//
// Contributors:
//   ADLINK zenoh team, <zenoh@adlink-labs.tech>
//
use crate::sample_kind::SampleKind;
use async_std::channel::Sender;
use async_std::task;
use log::warn;
use pyo3::exceptions;
use pyo3::number::PyNumberOrProtocol;
use pyo3::prelude::*;
use pyo3::types::{PyBytes, PyTuple};
use pyo3::PyObjectProtocol;
use zenoh::config::whatami::WhatAmIMatcher;
use zenoh::config::WhatAmI as ZWhatAmI;
use zenoh::prelude::{Encoding, KeyExpr as ZKeyExpr, ZInt};

// zenoh.config (simulate the package as a class, and consts as class attributes)
/// Constants and helpers to build the configuration to pass to :func:`zenoh.open`.
#[allow(non_camel_case_types)]
#[pyclass]
pub(crate) struct config {}

#[allow(non_snake_case)]
#[pymethods]
impl config {
    #[classattr]
    pub fn ZN_MODE_KEY() -> ZInt {
        zenoh::config::ZN_MODE_KEY
    }

    #[classattr]
    pub fn ZN_PEER_KEY() -> ZInt {
        zenoh::config::ZN_PEER_KEY
    }

    #[classattr]
    pub fn ZN_LISTENER_KEY() -> ZInt {
        zenoh::config::ZN_LISTENER_KEY
    }

    #[classattr]
    pub fn ZN_USER_KEY() -> ZInt {
        zenoh::config::ZN_USER_KEY
    }

    #[classattr]
    fn ZN_PASSWORD_KEY() -> ZInt {
        zenoh::config::ZN_PASSWORD_KEY
    }

    #[classattr]
    pub fn ZN_MULTICAST_SCOUTING_KEY() -> ZInt {
        zenoh::config::ZN_MULTICAST_SCOUTING_KEY
    }

    #[classattr]
    pub fn ZN_MULTICAST_INTERFACE_KEY() -> ZInt {
        zenoh::config::ZN_MULTICAST_INTERFACE_KEY
    }

    #[classattr]
    pub fn ZN_MULTICAST_IPV4_ADDRESS_KEY() -> ZInt {
        zenoh::config::ZN_MULTICAST_IPV4_ADDRESS_KEY
    }

    #[classattr]
    pub fn ZN_SCOUTING_TIMEOUT_KEY() -> ZInt {
        zenoh::config::ZN_SCOUTING_TIMEOUT_KEY
    }

    #[classattr]
    pub fn ZN_SCOUTING_DELAY_KEY() -> ZInt {
        zenoh::config::ZN_SCOUTING_DELAY_KEY
    }

    #[classattr]
    pub fn ZN_ADD_TIMESTAMP_KEY() -> ZInt {
        zenoh::config::ZN_ADD_TIMESTAMP_KEY
    }

    #[classattr]
    pub fn ZN_LOCAL_ROUTING_KEY() -> ZInt {
        zenoh::config::ZN_LOCAL_ROUTING_KEY
    }

    // #[staticmethod]
    // pub fn empty<'p>(py: Python<'p>) -> Vec<(ZInt, &'p PyBytes)> {
    //     props_to_pylist(py, zenoh::config::empty())
    // }

    // #[staticmethod]
    // pub fn default<'p>(py: Python<'p>) -> Vec<(ZInt, &'p PyBytes)> {
    //     props_to_pylist(py, zenoh::config::default())
    // }

    // #[staticmethod]
    // pub fn peer<'p>(py: Python<'p>) -> Vec<(ZInt, &'p PyBytes)> {
    //     props_to_pylist(py, zenoh::config::peer())
    // }

    // #[staticmethod]
    // pub fn client<'p>(py: Python<'p>, peer: Option<String>) -> Vec<(ZInt, &'p PyBytes)> {
    //     props_to_pylist(py, zenoh::config::client(peer))
    // }
}

// zenoh.info (simulate the package as a class, and consts as class attributes)
/// Constants and helpers to interpret the properties returned by :func:`zenoh.Session.info`.
#[allow(non_camel_case_types)]
#[pyclass]
pub(crate) struct info {}

#[allow(non_snake_case)]
#[pymethods]
impl info {
    #[classattr]
    fn ZN_INFO_PID_KEY() -> ZInt {
        zenoh::info::ZN_INFO_PID_KEY
    }

    #[classattr]
    fn ZN_INFO_PEER_PID_KEY() -> ZInt {
        zenoh::info::ZN_INFO_PEER_PID_KEY
    }

    #[classattr]
    fn ZN_INFO_ROUTER_PID_KEY() -> ZInt {
        zenoh::info::ZN_INFO_ROUTER_PID_KEY
    }
}

// zenoh.whatami (simulate the package as a class, and consts as class attributes)
/// Constants defining the different zenoh process to look for with :func:`zenoh.scout`.
#[allow(non_camel_case_types)]
#[pyclass]
#[derive(Debug, Clone, Copy, PartialEq, Eq, Hash)]
pub struct WhatAmI {
    inner: WhatAmIMatcher,
}
impl From<WhatAmI> for WhatAmIMatcher {
    fn from(w: WhatAmI) -> Self {
        w.inner
    }
}
impl BitOr for WhatAmI {
    type Output = Self;
    fn bitor(self, rhs: Self) -> Self::Output {
        WhatAmI {
            inner: self.inner | rhs.inner,
        }
    }
}
#[pyproto]
impl pyo3::PyNumberProtocol for WhatAmI
where
    <Self as PyNumberOrProtocol<'p>>::Left: BitOr<
        <Self as PyNumberOrProtocol<'p>>::Right,
        Output = <Self as PyNumberOrProtocol<'p>>::Result,
    >,
{
    fn __or__(lhs: Self, rhs: Self) -> Self
    where
        Self: PyNumberOrProtocol<'p>,
    {
        lhs | rhs
    }
}

#[allow(non_snake_case)]
#[pymethods]
impl WhatAmI {
    #[classattr]
    fn Router() -> Self {
        WhatAmI {
            inner: ZWhatAmI::Router.into(),
        }
    }

    #[classattr]
    fn Peer() -> Self {
        WhatAmI {
            inner: ZWhatAmI::Peer.into(),
        }
    }

    #[classattr]
    fn Client() -> Self {
        WhatAmI {
            inner: ZWhatAmI::Client.into(),
        }
    }
}

impl std::fmt::Display for WhatAmI {
    fn fmt(&self, f: &mut std::fmt::Formatter<'_>) -> std::fmt::Result {
        write!(f, "{}", self.inner.to_str())
    }
}

/// A Hello message received as a response to a :meth:`scout`
#[pyclass]
#[derive(Clone)]
pub(crate) struct Hello {
    pub(crate) h: zenoh::scouting::Hello,
}

#[pymethods]
impl Hello {
    /// The PeerId of the Hello message sender
    ///
    /// :type: :class:`PeerId` or ``None``
    #[getter]
    fn pid(&self) -> Option<PeerId> {
        self.h.pid.as_ref().map(|p| PeerId { p: *p })
    }

    /// The mode of the Hello message sender (bitmask of constants from :class:`whatami`)
    ///
    /// :type: :class:`whatami` or ``None``
    #[getter]
    fn whatami(&self) -> Option<WhatAmI> {
        self.h.whatami.map(|w| WhatAmI { inner: w.into() })
    }

    /// The locators list of the Hello message sender
    ///
    /// :type: list of str or ``None``
    #[getter]
    fn locators(&self) -> Option<Vec<String>> {
        self.h
            .locators
            .as_ref()
            .map(|v| v.iter().map(|l| l.to_string()).collect())
    }
}

#[pyproto]
impl PyObjectProtocol for Hello {
    fn __str__(&self) -> String {
        self.h.to_string()
    }
}

// zenoh.resource_name (simulate the package as a class with static methodss)
#[allow(non_camel_case_types)]
#[pyclass]
pub struct KeyExpr {
    pub(crate) inner: ZKeyExpr<'static>,
}

#[allow(non_snake_case)]
#[pymethods]
impl KeyExpr {
    /// Return true if both resource names intersect.
    ///
    /// :param s1: the 1st resource name
    /// :type s1: str
    /// :param s2: the 2nd resource name
    /// :type s2: str
    #[staticmethod]
    #[pyo3(text_signature = "(s1, s2)")]
    fn intersect(s1: &PyAny, s2: &PyAny) -> bool {
        let s1 = zkey_expr_of_pyany(s1).unwrap();
        let s2 = zkey_expr_of_pyany(s2).unwrap();
        match (s1.as_id_and_suffix(), s2.as_id_and_suffix()) {
            ((s1, _), (s2, _)) if s1 != s2 => false,
            ((_, s1), (_, s2)) => zenoh::utils::key_expr::intersect(s1, s2),
        }
    }
}

#[pyproto]
impl PyObjectProtocol for KeyExpr {
    fn __str__(&self) -> PyResult<String> {
        Ok(self.inner.to_string())
    }
}

impl From<KeyExpr> for ZKeyExpr<'static> {
    fn from(r: KeyExpr) -> ZKeyExpr<'static> {
        r.inner
    }
}

impl From<ZKeyExpr<'static>> for KeyExpr {
    fn from(inner: ZKeyExpr<'static>) -> KeyExpr {
        KeyExpr { inner }
    }
}

pub(crate) fn zkey_expr_of_pyany(obj: &PyAny) -> PyResult<ZKeyExpr> {
    match obj.get_type().name()? {
        "KeyExpr" => {
            let rk: PyRef<KeyExpr> = obj.extract()?;
            Ok(rk.inner.clone())
        }
        "int" => {
            let id: u64 = obj.extract()?;
            Ok(id.into())
        }
        "str" => {
            let name: String = obj.extract()?;
            Ok(name.into())
        }
        "tuple" => {
            let tuple: &PyTuple = obj.downcast()?;
            if tuple.len() == 2
                && tuple.get_item(0)?.get_type().name()? == "int"
                && tuple.get_item(1)?.get_type().name()? == "str"
            {
                let id: u64 = tuple.get_item(0)?.extract()?;
                let suffix: String = tuple.get_item(1)?.extract()?;
                Ok(ZKeyExpr::from(id).with_suffix(&suffix).to_owned())
            } else {
                Err(PyErr::new::<exceptions::PyValueError, _>(format!(
                    "Cannot convert type '{:?}' to a zenoh-net KeyExpr",
                    tuple
                )))
            }
        }
        x => Err(PyErr::new::<exceptions::PyValueError, _>(format!(
            "Cannot convert type '{}' to a zenoh-net KeyExpr",
            x
        ))),
    }
}

/// A Peer id
#[pyclass]
pub(crate) struct PeerId {
    pub(crate) p: zenoh::prelude::PeerId,
}

#[pyproto]
impl PyObjectProtocol for PeerId {
    fn __str__(&self) -> String {
        self.p.to_string()
    }
}

/// A user value that is associated with a path in zenoh.
#[pyclass]
#[derive(Clone)]
pub struct Value {
    pub(crate) v: zenoh::prelude::Value,
}
impl From<Value> for zenoh::prelude::Value {
    fn from(v: Value) -> Self {
        v.v
    }
}
impl From<zenoh::prelude::Value> for Value {
    fn from(v: zenoh::prelude::Value) -> Self {
        Value { v }
    }
}

macro_rules! const_prefixes {
    ($id: ident $p: path) => {
        pub const $id: ZInt = $p.prefix;
    };
    ($($id: ident: $p: path),*) => {
        $(const_prefixes!($id $p);)*
    };
}

trait IntoPyAlt<U> {
    fn into_py_alt(self, py: Python) -> U;
}

impl IntoPyAlt<PyObject> for serde_json::Value {
    fn into_py_alt(self, py: Python) -> PyObject {
        match self {
            serde_json::Value::Null => py.None(),
            serde_json::Value::Bool(v) => v.into_py(py),
            serde_json::Value::Number(v) => v.into_py_alt(py),
            serde_json::Value::String(v) => v.into_py(py),
            serde_json::Value::Array(a) => a
                .into_iter()
                .map(|v| v.into_py_alt(py))
                .collect::<Vec<_>>()
                .into_py(py),
            serde_json::Value::Object(m) => m
                .into_iter()
                .map(|(k, v)| (k, v.into_py_alt(py)))
                .collect::<std::collections::HashMap<_, _>>()
                .into_py(py),
        }
    }
}
impl IntoPyAlt<PyObject> for serde_json::Number {
    fn into_py_alt(self, py: Python) -> PyObject {
        if let Some(v) = self.as_u64() {
            return v.into_py(py);
        }
        if let Some(v) = self.as_i64() {
            return v.into_py(py);
        }
        if let Some(v) = self.as_f64() {
            return v.into_py(py);
        }
        unreachable!()
    }
}

#[allow(non_snake_case)]
#[pymethods]
impl Value {
    const_prefixes!(
        EMPTY: Encoding::EMPTY,
        APP_OCTET_STREAM: Encoding::APP_OCTET_STREAM,
        APP_CUSTOM: Encoding::APP_CUSTOM,
        TEXT_PLAIN: Encoding::TEXT_PLAIN,
        STRING: Encoding::STRING,
        APP_PROPERTIES: Encoding::APP_PROPERTIES,
        APP_JSON: Encoding::APP_JSON,
        APP_SQL: Encoding::APP_SQL,
        APP_INTEGER: Encoding::APP_INTEGER,
        APP_FLOAT: Encoding::APP_FLOAT,
        APP_XML: Encoding::APP_XML,
        APP_XHTML_XML: Encoding::APP_XHTML_XML,
        APP_X_WWW_FORM_URLENCODED: Encoding::APP_X_WWW_FORM_URLENCODED,
        TEXT_JSON: Encoding::TEXT_JSON,
        TEXT_HTML: Encoding::TEXT_HTML,
        TEXT_XML: Encoding::TEXT_XML,
        TEXT_CSS: Encoding::TEXT_CSS,
        TEXT_CSV: Encoding::TEXT_CSV,
        TEXT_JAVASCRIPT: Encoding::TEXT_JAVASCRIPT,
        IMG_JPG: Encoding::IMG_JPG,
        IMG_PNG: Encoding::IMG_PNG,
        IMG_GIF: Encoding::IMG_GIF
    );
    /// the encoding flag of the Value.
    ///
    /// :type: int
    #[getter]
    fn encoding(&self) -> ZInt {
        self.v.encoding.prefix
    }

    /// Returns the encoding description of the Value.
    ///
    /// :rtype: str
    fn encoding_descr(&self) -> String {
        self.v.encoding.to_string()
    }

    /// Returns the typed content of the value.
    ///
    /// :rtype: depend on the encoding flag (e.g. str for a StringUtf8 Value, int for an Integer Value ...)
    fn get_content(&self, py: Python) -> PyObject {
        let payload = self.v.payload.contiguous();
        if !self.v.encoding.suffix.is_empty() {
            return self.v.payload.to_vec().into_py(py);
        }
        let vec_payload = || payload.to_vec().into_py(py);
        match self.v.encoding.prefix {
            Self::STRING => payload.to_string().into_py(py),
            Self::APP_PROPERTIES => self
                .v
                .as_properties()
                .map(|v| v.0.into_py(py))
                .unwrap_or_else(vec_payload),
            Self::APP_JSON | Self::TEXT_JSON => self
                .v
                .as_json()
                .map(|v: serde_json::Value| v.into_py_alt(py))
                .unwrap_or_else(vec_payload),
            Self::APP_INTEGER => self
                .v
                .as_integer()
                .map(|v: i64| v.into_py(py))
                .unwrap_or_else(vec_payload),
            Self::APP_FLOAT => self
                .v
                .as_float()
                .map(|v: f64| v.into_py(py))
                .unwrap_or_else(vec_payload),
            _ => vec_payload(),
        }
    }

    /// Creates a Value from a bytes buffer and an encoding flag.
    /// See :class:`zenoh.encoding` for available flags.
    ///
    /// :param encoding: the encoding flag
    /// :param buffer: the bytes buffer
    /// :type encoding: int
    /// :type buffer: bytes
    #[staticmethod]
    #[pyo3(text_signature = "(encoding, buffer)")]
    fn Raw(encoding: ZInt, buffer: &[u8]) -> Value {
        Value {
            v: zenoh::prelude::Value {
                payload: Vec::from(buffer).into(),
                encoding: encoding.into(),
            },
        }
    }

    /// Creates a Value as a bytes buffer and an encoding description (free string).
    ///
    /// Note: this is equivalent to ``Value.Raw(zenoh.encoding.APP_CUSTOM, buffer)`` where buffer contains the encoding description and the data.
    ///
    /// :param encoding_descr: the encoding description
    /// :param buffer: the bytes buffer
    /// :type encoding_descr: str
    /// :type buffer: bytes
    #[staticmethod]
    #[pyo3(text_signature = "(encoding_descr, buffer)")]
    fn Custom(encoding_descr: String, buffer: &[u8]) -> Value {
        Value {
            v: zenoh::prelude::Value::new(Vec::from(buffer).into())
                .encoding(Encoding::APP_CUSTOM.with_suffix(encoding_descr)),
        }
    }

    /// A String value.
    ///
    /// Note: this is equivalent to ``Value.Raw(zenoh.encoding.STRING, buffer)`` where buffer contains the String
    ///
    /// :param s: the string
    /// :type s: str
    #[staticmethod]
    #[pyo3(text_signature = "(s)")]
    fn StringUTF8(s: String) -> Value {
        Value { v: s.into() }
    }

    /// A Properties value.
    ///
    /// Note: this is equivalent to  ``Value.Raw(zenoh.encoding.APP_PROPERTIES, buffer)`` where buffer contains the Properties encoded as a String
    ///
    /// :param p: the properties
    /// :type p: dict of str:str
    #[staticmethod]
    #[pyo3(text_signature = "(p)")]
    fn Properties(p: HashMap<String, String>) -> Value {
        Value {
            v: zenoh::prelude::Properties::from(p).into(),
        }
    }

    /// A Json value (string format).
    ///
    /// Note: this is equivalent to ``Value.Raw(zenoh.encoding.APP_JSON, buffer)`` where buffer contains the Json string
    ///
    /// :param s: the Json string
    /// :type s: str
    #[staticmethod]
    #[pyo3(text_signature = "(s)")]
    fn Json(s: String) -> Value {
        Value {
            v: zenoh::prelude::Value::from(s).encoding(Encoding::APP_JSON),
        }
    }

    /// An Integer value.
    ///
    /// Note: this is equivalent to ``Value.Raw(zenoh.encoding.APP_INTEGER, buffer)`` where buffer contains the integer encoded as a String
    ///
    /// :param i: the integer
    /// :type i: int
    #[staticmethod]
    #[pyo3(text_signature = "(i)")]
    fn Integer(i: i64) -> Value {
        Value { v: i.into() }
    }

    /// An Float value.
    ///
    /// Note: this is equivalent to ``Value.Raw(zenoh.encoding.APP_FLOAT, buffer)`` where buffer contains the float encoded as a String
    ///
    /// :param f: the float
    /// :type f: float
    #[staticmethod]
    #[pyo3(text_signature = "(f)")]
    fn Float(f: f64) -> Value {
        Value { v: f.into() }
    }
}

#[pyproto]
impl PyObjectProtocol for Value {
    fn __str__(&self) -> PyResult<String> {
        Ok(format!("{:?}", self.v))
    }

    fn __repr__(&self) -> PyResult<String> {
        self.__str__()
    }
}

pub(crate) fn zvalue_of_pyany(obj: &PyAny) -> PyResult<zenoh::prelude::Value> {
    use zenoh::prelude::Value as ZValue;
    match obj.get_type().name()? {
        "Value" => {
            let v: Value = obj.extract()?;
            Ok(v.v)
        }
        "bytes" => {
            let buf: &[u8] = obj.extract()?;
            Ok(ZValue::new(Vec::from(buf).into()).encoding(Encoding::APP_OCTET_STREAM))
        }
        "str" => {
            let s: String = obj.extract()?;
            Ok(s.into())
        }
        "dict" => {
            let props: HashMap<String, String> = obj.extract()?;
            Ok(zenoh::prelude::Properties::from(props).into())
        }
        "int" => {
            let i: i64 = obj.extract()?;
            Ok(i.into())
        }
        "float" => {
            let f: f64 = obj.extract()?;
            Ok(f.into())
        }
        "tuple" => {
            let tuple: &PyTuple = obj.downcast()?;
            if tuple.len() == 2
                && tuple.get_item(0)?.get_type().name()? == "bytes"
                && tuple.get_item(1)?.get_type().name()? == "str"
            {
                let buf: &[u8] = tuple.get_item(0)?.extract()?;
                let encoding_descr: String = tuple.get_item(1)?.extract()?;
                Ok(ZValue::new(Vec::from(buf).into()).encoding(encoding_descr.into()))
            } else {
                Err(PyErr::new::<exceptions::PyValueError, _>(format!(
                    "Cannot convert type '{:?}' to a zenoh Value",
                    tuple
                )))
            }
        }
        x => Err(PyErr::new::<exceptions::PyValueError, _>(format!(
            "Cannot convert type '{}' to a zenoh Value",
            x
        ))),
    }
}

/// A Timestamp composed of a time and the identifier of the timestamp source.
#[pyclass]
#[derive(Debug, Clone, Copy)]
pub(crate) struct Timestamp {
    pub(crate) t: zenoh::time::Timestamp,
}

#[pymethods]
impl Timestamp {
    /// The time in seconds since the UNIX EPOCH (January 1, 1970, 00:00:00 (UTC))
    /// as a floating point number.
    ///
    /// :type: float
    #[getter]
    fn time(&self) -> f64 {
        self.t.get_time().to_duration().as_secs_f64()
    }

    /// The identifier of the timestamp source
    ///
    /// :type: bytes
    #[getter]
    fn id(&self) -> &[u8] {
        self.t.get_id().as_slice()
    }
}

#[pyproto]
impl PyObjectProtocol for Timestamp {
    fn __str__(&self) -> String {
        self.t.to_string()
    }
}

/// Some informations about the associated data
#[pyclass]
#[derive(Clone)]
pub(crate) struct SourceInfo {
    pub(crate) i: zenoh::prelude::SourceInfo,
}

#[pymethods]
impl SourceInfo {
    /// The :class:`PeerId` of the data source.
    ///
    /// :type: :class:`PeerId` or ``None``
    #[getter]
    fn source_id(&self) -> Option<PeerId> {
        self.i.source_id.as_ref().map(|p| PeerId { p: *p })
    }

    /// The source sequence number of the data.
    ///
    /// :type: int or ``None``
    #[getter]
    fn source_sn(&self) -> Option<ZInt> {
        self.i.source_sn
    }

    /// The :class:`PeerId` of the 1st router that routed the data.
    ///
    /// :type: :class:`PeerId` or ``None``
    #[getter]
    fn first_router_id(&self) -> Option<PeerId> {
        self.i.first_router_id.as_ref().map(|p| PeerId { p: *p })
    }

    /// The first router sequence number of the data.
    ///
    /// :type: int or ``None``
    #[getter]
    fn first_router_sn(&self) -> Option<ZInt> {
        self.i.first_router_sn
    }
}

/// A zenoh sample.
///
/// :param key_expr: the resource name
/// :type key_expr: str
/// :param payload: the data payload
/// :type payload: bytes
/// :param source_info: some information about the data
/// :type source_info: SourceInfo, optional
#[pyclass]
#[pyo3(text_signature = "(key_expr, payload, source_info=None)")]
#[derive(Clone)]
pub(crate) struct Sample {
    pub(crate) s: zenoh::prelude::Sample,
}

impl pyo3::conversion::ToPyObject for Sample {
    fn to_object(&self, py: Python) -> pyo3::PyObject {
        pyo3::IntoPy::into_py(pyo3::Py::new(py, self.clone()).unwrap(), py)
    }
}

#[pymethods]
impl Sample {
    #[new]
    fn new(key_expr: &PyAny, payload: &PyAny) -> Self {
        let key_expr = zkey_expr_of_pyany(key_expr).unwrap();
        let payload = zvalue_of_pyany(payload).unwrap();
        Sample {
            s: zenoh::prelude::Sample::new(key_expr.to_owned(), payload),
        }
    }
    pub fn with_timestamp(&mut self, timestamp: Timestamp) {
        unsafe {
            let s = std::ptr::read(self);
            let s = s.s.with_timestamp(timestamp.t);
            std::ptr::write(self, Sample { s });
        }
    }
    pub fn with_source_info(&mut self, info: SourceInfo) {
        unsafe {
            let s = std::ptr::read(self);
            let s = s.s.with_source_info(info.i);
            std::ptr::write(self, Sample { s });
        }
    }

    /// The resource name
    ///
    /// :type: str
    #[getter]
    fn key_expr(&self) -> KeyExpr {
        self.s.key_expr.to_owned().into()
    }

    /// The data payload
    ///
    /// :type: bytes
    #[getter]
    fn payload<'a>(&self, py: Python<'a>) -> &'a PyBytes {
        PyBytes::new(py, self.s.value.payload.contiguous().as_slice())
    }

    /// The data payload
    ///
    /// :type: bytes
    #[getter]
    fn value(&self) -> Value {
        Value {
            v: self.s.value.clone(),
        }
    }

    /// The data payload
    ///
    /// :type: bytes
    #[getter]
    fn kind(&self) -> SampleKind {
        self.s.kind.into()
    }

    /// Some information about the data
    ///
    /// :type: :class:`SourceInfo` or ``None``
    #[getter]
    fn source_info(&self) -> Option<SourceInfo> {
        Some(SourceInfo {
            i: self.s.source_info.clone(),
        })
    }

    /// The timestamp
    ///
    /// :type: :class:`Timestamp` or ``None``
    #[getter]
    fn timestamp(&self) -> Option<Timestamp> {
        self.s.timestamp.map(|t| Timestamp { t })
    }
}

#[pyproto]
impl PyObjectProtocol for Sample {
    fn __str__(&self) -> String {
        format!("{:?}", self.s)
    }

    fn __repr__(&self) -> String {
        self.__str__()
    }
}

// zenoh.Reliability (simulate the enum as a class with static methods for the cases,
// waiting for https://github.com/PyO3/pyo3/issues/834 to be fixed)
//
/// The kind of reliability
#[pyclass]
#[derive(Clone, Copy, PartialEq, Default)]
pub(crate) struct Reliability {
    pub(crate) r: zenoh::subscriber::Reliability,
}

#[allow(non_snake_case)]
#[pymethods]
impl Reliability {
    #[classattr]
    fn BestEffort() -> Reliability {
        Reliability {
            r: zenoh::subscriber::Reliability::BestEffort,
        }
    }

    #[classattr]
    fn Reliable() -> Reliability {
        Reliability {
            r: zenoh::subscriber::Reliability::Reliable,
        }
    }
}

// zenoh.SubMode (simulate the enum as a class with static methods for the cases,
// waiting for https://github.com/PyO3/pyo3/issues/834 to be fixed)
//
/// The subscription mode.
#[pyclass]
#[derive(Clone, Default)]
pub(crate) struct SubMode {
    pub(crate) m: zenoh::subscriber::SubMode,
}

#[allow(non_snake_case)]
#[pymethods]
impl SubMode {
    #[classattr]
    fn Push() -> SubMode {
        SubMode {
            m: zenoh::subscriber::SubMode::Push,
        }
    }

    #[classattr]
    fn Pull() -> SubMode {
        SubMode {
            m: zenoh::subscriber::SubMode::Pull,
        }
    }
}

/// A time period.
#[pyclass]
#[pyo3(text_signature = "(origin, period, duration)")]
#[derive(Clone)]
pub(crate) struct Period {
    pub(crate) p: zenoh::time::Period,
}

#[pymethods]
impl Period {
    #[new]
    fn new(origin: ZInt, period: ZInt, duration: ZInt) -> Period {
        Period {
            p: zenoh::time::Period {
                origin,
                period,
                duration,
            },
        }
    }
}

pub(crate) enum ZnSubOps {
    Pull,
    Unregister,
}

/// A subscriber
#[pyclass]
pub(crate) struct Subscriber {
    pub(crate) unregister_tx: Sender<ZnSubOps>,
    pub(crate) loop_handle: Option<async_std::task::JoinHandle<()>>,
}

#[pymethods]
impl Subscriber {
    /// Pull available data for a pull-mode subscriber.
    fn pull(&self) {
        task::block_on(async {
            if let Err(e) = self.unregister_tx.send(ZnSubOps::Pull).await {
                warn!("Error in Subscriber::pull() : {}", e);
            }
        });
    }

    /// Close the subscriber.
    fn close(&mut self) {
        if let Some(handle) = self.loop_handle.take() {
            task::block_on(async {
                if let Err(e) = self.unregister_tx.send(ZnSubOps::Unregister).await {
                    warn!("Error in Subscriber::close() : {}", e);
                }
                handle.await;
            });
        }
    }
}

// zenoh.queryable (simulate the package as a class, and consts as class attributes)
//
/// Constants defining the different modes of a zenoh :class:`Queryable`.
#[allow(non_camel_case_types)]
#[pyclass]
pub(crate) struct queryable {}

#[allow(non_snake_case)]
#[pymethods]
impl queryable {
    #[classattr]
    fn ALL_KINDS() -> ZInt {
        zenoh::queryable::ALL_KINDS
    }

    #[classattr]
    fn STORAGE() -> ZInt {
        zenoh::queryable::STORAGE
    }

    #[classattr]
    fn EVAL() -> ZInt {
        zenoh::queryable::EVAL
    }
}

/// Type received by a queryable callback. See :meth:`Session.register_queryable`.
#[pyclass]
#[derive(Clone)]
pub(crate) struct Query {
    pub(crate) q: async_std::sync::Arc<zenoh::queryable::Query>,
}

impl pyo3::conversion::ToPyObject for Query {
    fn to_object(&self, py: Python) -> pyo3::PyObject {
        pyo3::IntoPy::into_py(pyo3::Py::new(py, self.clone()).unwrap(), py)
    }
}

#[pymethods]
impl Query {
    /// The key_selector of the query
    ///
    /// :type: String
    #[getter]
    fn selector(&self) -> String {
        self.q.selector().to_string()
    }

    /// The key_selector of the query
    ///
    /// :type: KeyExpr
    #[getter]
    fn key_selector(&self) -> KeyExpr {
        self.q.key_selector().clone().to_owned().into()
    }

    /// The value_selector of the query
    ///
    /// :type: str
    #[getter]
<<<<<<< HEAD
    fn value_selector(&self) -> String {
        self.q.selector().value_selector.to_string()
=======
    fn value_selector(&self) -> &str {
        self.q.value_selector()
>>>>>>> 639b7117
    }

    /// Send a reply to the query
    ///
    /// :param sample: the reply sample
    /// :type: Sample
    #[pyo3(text_signature = "(self, sample)")]
    fn reply(&self, sample: Sample) {
        self.q.reply(sample.s);
    }
}

/// An entity able to reply to queries.
#[pyclass]
pub(crate) struct Queryable {
    pub(crate) unregister_tx: Sender<bool>,
    pub(crate) loop_handle: Option<async_std::task::JoinHandle<()>>,
}

#[pymethods]
impl Queryable {
    /// Close the queryable.
    fn close(&mut self) {
        if let Some(handle) = self.loop_handle.take() {
            task::block_on(async {
                if let Err(e) = self.unregister_tx.send(true).await {
                    warn!("Error in Queryable::close() : {}", e);
                }
                handle.await;
            });
        }
    }
}

// zenoh.Target (simulate the enum as a class with static methods for the cases,
// waiting for https://github.com/PyO3/pyo3/issues/834 to be fixed)
//
/// The queryables that should be target of a :class:`Query`
#[pyclass]
#[derive(Clone)]
pub(crate) struct Target {
    pub(crate) t: zenoh::query::Target,
}

#[allow(non_snake_case)]
#[pymethods]
impl Target {
    #[staticmethod]
    fn BestMatching() -> Target {
        Target {
            t: zenoh::query::Target::BestMatching,
        }
    }

    #[cfg(features = "complete_n")]
    #[staticmethod]
    #[pyo3(text_signature = "(n)")]
    fn Complete(n: ZInt) -> Target {
        Target {
            t: zenoh::query::Target::Complete { n },
        }
    }

    #[staticmethod]
    fn All() -> Target {
        Target {
            t: zenoh::query::Target::All,
        }
    }

    #[staticmethod]
    fn AllComplete() -> Target {
        Target {
            t: zenoh::query::Target::AllComplete,
        }
    }

    #[staticmethod]
    fn No() -> Target {
        Target {
            t: zenoh::query::Target::None,
        }
    }
}

/// The queryables that should be target of a :class:`Query`.
///
/// :param kind: the kind of queryable (one constant from :class:`queryable`)
/// :type kind: int, optional
/// :param target: a characteristic of the queryable.
/// :type target: Target, optional
#[pyclass]
#[pyo3(text_signature = "(kind=None, target=None)")]
#[derive(Clone, Default)]
pub(crate) struct QueryTarget {
    pub(crate) t: zenoh::query::QueryTarget,
}

#[pymethods]
impl QueryTarget {
    #[new]
    fn new(kind: Option<ZInt>, target: Option<Target>) -> QueryTarget {
        let mut t = zenoh::query::QueryTarget::default();
        if let Some(k) = kind {
            t.kind = k;
        }
        if let Some(target) = target {
            t.target = target.t;
        }
        QueryTarget { t }
    }
}

// zenoh.QueryConsolidation (simulate the enum as a class with static methods for the cases,
// waiting for https://github.com/PyO3/pyo3/issues/834 to be fixed)
//
/// The kind of consolidation that should be applied on replies to a :meth:`Session.get`.
#[pyclass]
#[derive(Clone)]
pub(crate) struct ConsolidationMode {
    pub(crate) c: zenoh::query::ConsolidationMode,
}

#[allow(non_snake_case)]
#[pymethods]
impl ConsolidationMode {
    #[classattr]
    fn No() -> ConsolidationMode {
        ConsolidationMode {
            c: zenoh::query::ConsolidationMode::None,
        }
    }

    #[classattr]
    fn Lazy() -> ConsolidationMode {
        ConsolidationMode {
            c: zenoh::query::ConsolidationMode::Lazy,
        }
    }

    #[classattr]
    fn Full() -> ConsolidationMode {
        ConsolidationMode {
            c: zenoh::query::ConsolidationMode::Full,
        }
    }
}

// zenoh.QueryConsolidation (simulate the enum as a class with static methods for the cases,
// waiting for https://github.com/PyO3/pyo3/issues/834 to be fixed)
//
/// The kind of consolidation that should be applied on replies to a :meth:`Session.get`
/// at the different stages of the reply process.
///
/// :param first_routers: the consolidation mode to apply on first routers of the replies routing path (default: :attr:`ConsolidationMode.Lazy`)
/// :type first_routers: ConsolidationMode, optional
/// :param last_router: the consolidation mode to apply on last router of the replies routing path (default: :attr:`ConsolidationMode.Lazy`)
/// :type last_router: ConsolidationMode, optional
/// :param reception: the consolidation mode to apply at reception of the replies (default: :attr:`ConsolidationMode.Full`)
/// :type reception: ConsolidationMode, optional
#[pyclass]
#[pyo3(text_signature = "(first_routers=None, last_router=None, reception=None)")]
#[derive(Clone, Default)]
pub(crate) struct QueryConsolidation {
    pub(crate) c: zenoh::query::QueryConsolidation,
}

#[pymethods]
impl QueryConsolidation {
    #[new]
    fn new(
        first_routers: Option<ConsolidationMode>,
        last_router: Option<ConsolidationMode>,
        reception: Option<ConsolidationMode>,
    ) -> QueryConsolidation {
        let mut c = zenoh::query::QueryConsolidation::default();
        if let Some(f) = first_routers {
            c.first_routers = f.c;
        }
        if let Some(l) = last_router {
            c.last_router = l.c;
        }
        if let Some(r) = reception {
            c.reception = r.c;
        }
        QueryConsolidation { c }
    }
}

/// Type received by a get callback. See :meth:`Session.get`.
#[pyclass]
#[derive(Clone)]
pub(crate) struct Reply {
    pub(crate) r: zenoh::query::Reply,
}

impl pyo3::conversion::ToPyObject for Reply {
    fn to_object(&self, py: Python) -> pyo3::PyObject {
        pyo3::IntoPy::into_py(pyo3::Py::new(py, self.clone()).unwrap(), py)
    }
}

#[pymethods]
impl Reply {
    /// The data
    ///
    /// :type: Sample
    #[getter]
    fn data(&self) -> Sample {
        Sample {
            s: self.r.data.clone(),
        }
    }

    /// The kind of reply source
    ///
    /// :type: int
    #[getter]
    fn replier_kind(&self) -> ZInt {
        self.r.replier_kind
    }

    /// The identifier of reply source
    ///
    /// :type: PeerId
    fn replier_id(&self) -> PeerId {
        PeerId {
            p: self.r.replier_id,
        }
    }
}

// zenoh.CongestionControl (simulate the enum as a class with static methods for the cases,
// waiting for https://github.com/PyO3/pyo3/issues/834 to be fixed)
//
/// The kind of congestion control.
#[pyclass]
#[derive(Clone, Default)]
pub struct CongestionControl {
    pub(crate) cc: zenoh::publication::CongestionControl,
}

#[allow(non_snake_case)]
#[pymethods]
impl CongestionControl {
    #[classattr]
    fn Drop() -> CongestionControl {
        CongestionControl {
            cc: zenoh::publication::CongestionControl::Drop,
        }
    }
    #[classattr]
    fn Block() -> CongestionControl {
        CongestionControl {
            cc: zenoh::publication::CongestionControl::Block,
        }
    }
}

#[pyclass]
#[derive(Clone, Default)]
pub struct Priority {
    pub(crate) p: zenoh::prelude::Priority,
}

#[allow(non_snake_case)]
#[pymethods]
impl Priority {
    #[classattr]
    fn Background() -> Self {
        Priority {
            p: zenoh::prelude::Priority::Background,
        }
    }
    #[classattr]
    fn Data() -> Self {
        Priority {
            p: zenoh::prelude::Priority::Data,
        }
    }
    #[classattr]
    fn DataHigh() -> Self {
        Priority {
            p: zenoh::prelude::Priority::DataHigh,
        }
    }
    #[classattr]
    fn DataLow() -> Self {
        Priority {
            p: zenoh::prelude::Priority::DataLow,
        }
    }
    #[classattr]
    fn InteractiveHigh() -> Self {
        Priority {
            p: zenoh::prelude::Priority::InteractiveHigh,
        }
    }
    #[classattr]
    fn InteractiveLow() -> Self {
        Priority {
            p: zenoh::prelude::Priority::InteractiveLow,
        }
    }
    #[classattr]
    fn RealTime() -> Self {
        Priority {
            p: zenoh::prelude::Priority::RealTime,
        }
    }
}<|MERGE_RESOLUTION|>--- conflicted
+++ resolved
@@ -1015,13 +1015,8 @@
     ///
     /// :type: str
     #[getter]
-<<<<<<< HEAD
     fn value_selector(&self) -> String {
-        self.q.selector().value_selector.to_string()
-=======
-    fn value_selector(&self) -> &str {
-        self.q.value_selector()
->>>>>>> 639b7117
+        self.q.value_selector().to_string()
     }
 
     /// Send a reply to the query
